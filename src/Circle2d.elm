--------------------------------------------------------------------------------
--------------------------------------------------------------------------------
-- This Source Code Form is subject to the terms of the Mozilla Public        --
-- License, v. 2.0. If a copy of the MPL was not distributed with this file,  --
-- you can obtain one at http://mozilla.org/MPL/2.0/.                         --
--------------------------------------------------------------------------------
--------------------------------------------------------------------------------


module Circle2d exposing
    ( Circle2d
    , withRadius, throughPoints, sweptAround
    , centerPoint, radius, diameter, area, circumference, boundingBox
    , toArc
<<<<<<< HEAD
    , contains
    , at, at_
=======
    , contains, intersectsBoundingBox
>>>>>>> 1aaffba4
    , scaleAbout, rotateAround, translateBy, translateIn, mirrorAcross
    , relativeTo, placeIn
    )

{-| A `Circle2d` is defined by its center point and radius. This module includes
functionality for

  - Constructing circles through points or with a given center/radius
  - Scaling, rotating and translating circles
  - Extracting properties of circles like area, center point and radius

@docs Circle2d


# Constructors

@docs withRadius, throughPoints, sweptAround


# Properties

@docs centerPoint, radius, diameter, area, circumference, boundingBox


# Conversion

@docs toArc


# Queries

@docs contains, intersectsBoundingBox


# Unit conversions

@docs at, at_


# Transformations

These transformations generally behave just like [the ones in the `Point2d`
module](Point2d#transformations).

@docs scaleAbout, rotateAround, translateBy, translateIn, mirrorAcross


# Coordinate conversions

@docs relativeTo, placeIn

-}

import Angle exposing (Angle)
import Axis2d exposing (Axis2d)
import BoundingBox2d exposing (BoundingBox2d)
import Direction2d exposing (Direction2d)
import Frame2d exposing (Frame2d)
import Geometry.Types as Types exposing (Arc2d)
import Point2d exposing (Point2d)
import Quantity exposing (Quantity, Rate, Squared)
import Quantity.Extra as Quantity
import Vector2d exposing (Vector2d)


{-| -}
type alias Circle2d units coordinates =
    Types.Circle2d units coordinates


{-| Construct a circle from its radius and center point:

    exampleCircle =
        Circle2d.withRadius (Length.meters 3)
            (Point2d.meters 1 2)

If you pass a negative radius, the absolute value will be used.

-}
withRadius : Quantity Float units -> Point2d units coordinates -> Circle2d units coordinates
withRadius radius_ centerPoint_ =
    Types.Circle2d { radius = Quantity.abs radius_, centerPoint = centerPoint_ }


{-| Attempt to construct a circle that passes through the three given points. If
the three given points are collinear, returns `Nothing`.

    Circle2d.throughPoints
        Point2d.origin
        (Point2d.meters 1 0)
        (Point2d.meters 0 1)
    --> Just <|
    -->     Circle2d.withRadius (Length.meters 0.7071)
    -->         (Point2d.meters 0.5 0.5)

    Circle2d.throughPoints
        Point2d.origin
        (Point2d.meters 2 1)
        (Point2d.meters 4 0)
    --> Just <|
    -->     Circle2d.withRadius (Length.meters 2.5)
    -->         (Point2d.meters 2 -1.5)

    Circle2d.throughPoints
        Point2d.origin
        (Point2d.meters 2 0)
        (Point2d.meters 4 0)
    --> Nothing

    Circle2d.throughPoints
        Point2d.origin
        Point2d.origin
        (Point2d.meters 1 0)
    --> Nothing

-}
throughPoints : Point2d units coordinates -> Point2d units coordinates -> Point2d units coordinates -> Maybe (Circle2d units coordinates)
throughPoints p1 p2 p3 =
    Point2d.circumcenter p1 p2 p3
        |> Maybe.map
            (\p0 ->
                let
                    r1 =
                        Point2d.distanceFrom p0 p1

                    r2 =
                        Point2d.distanceFrom p0 p2

                    r3 =
                        Point2d.distanceFrom p0 p3

                    r =
                        Quantity.multiplyBy (1 / 3)
                            (r1 |> Quantity.plus r2 |> Quantity.plus r3)
                in
                withRadius r p0
            )


{-| Construct a circle by rotating a point on the circle around a given center
point. The center point is given first and the point on the circle is given
second.

    Circle2d.sweptAround Point2d.origin
        (Point2d.meters 2 0)
    --> Circle2d.withRadius (Length.meters 2)
    -->     Point2d.origin

The above example could be rewritten as

    Point2d.meters 2 0
        |> Circle2d.sweptAround Point2d.origin

and if you wanted to create many concentric circles all centered on the origin
but passing through several other different points, you could use something like

    concentricCircles =
        points
            |> List.map
                (Circle2d.sweptAround Point2d.origin)

-}
sweptAround : Point2d units coordinates -> Point2d units coordinates -> Circle2d units coordinates
sweptAround centerPoint_ point =
    withRadius (Point2d.distanceFrom centerPoint_ point) centerPoint_


{-| Convert a circle from one units type to another, by providing a conversion
factor given as a rate of change of destination units with respect to source
units.
-}
at : Quantity Float (Rate units2 units1) -> Circle2d units1 coordinates -> Circle2d units2 coordinates
at rate (Types.Circle2d circle) =
    Types.Circle2d
        { centerPoint = Point2d.at rate circle.centerPoint
        , radius = Quantity.at rate circle.radius
        }


{-| Convert a circle from one units type to another, by providing an 'inverse'
conversion factor given as a rate of change of source units with respect to
destination units.
-}
at_ : Quantity Float (Rate units1 units2) -> Circle2d units1 coordinates -> Circle2d units2 coordinates
at_ rate circle =
    at (Quantity.inverse rate) circle


{-| Get the center point of a circle.

    Circle2d.centerPoint exampleCircle
    --> Point2d.meters 1 2

-}
centerPoint : Circle2d units coordinates -> Point2d units coordinates
centerPoint (Types.Circle2d properties) =
    properties.centerPoint


{-| Get the radius of a circle.

    Circle2d.radius exampleCircle
    --> Length.meters 3

-}
radius : Circle2d units coordinates -> Quantity Float units
radius (Types.Circle2d properties) =
    properties.radius


{-| Get the diameter of a circle.

    Circle2d.diameter exampleCircle
    --> Length.meters 6

-}
diameter : Circle2d units coordinates -> Quantity Float units
diameter circle =
    Quantity.multiplyBy 2 (radius circle)


{-| Get the area of a circle.

    Circle2d.area exampleCircle
    --> Area.squareMeters 28.2743

-}
area : Circle2d units coordinates -> Quantity Float (Squared units)
area circle =
    Quantity.multiplyBy pi (Quantity.squared (radius circle))


{-| Get the circumference of a circle.

    Circle2d.circumference exampleCircle
    --> Length.meters 18.8496

-}
circumference : Circle2d units coordinates -> Quantity Float units
circumference circle =
    Quantity.multiplyBy (2 * pi) (radius circle)


{-| Convert a circle to a 360 degree arc.

    Circle2d.toArc exampleCircle
    --> Point2d.meters 4 2
    -->     |> Arc2d.sweptAround
    -->         (Point2d.meters 1 2)
    -->         (Angle.degrees 360)

-}
toArc : Circle2d units coordinates -> Arc2d units coordinates
toArc (Types.Circle2d circle) =
    let
        startX =
            Point2d.xCoordinate circle.centerPoint |> Quantity.plus circle.radius

        startY =
            Point2d.yCoordinate circle.centerPoint
    in
    Types.Arc2d
        { startPoint = Point2d.xy startX startY
        , xDirection = Direction2d.y
        , sweptAngle = Angle.radians (2 * pi)
        , signedLength = Quantity.multiplyBy (2 * pi) circle.radius
        }


{-| Check if a circle contains a given point.

    Circle2d.contains Point2d.origin exampleCircle
    --> True

    exampleCircle
        |> Circle2d.contains
            (Point2d.meters 10 10)
    --> False

-}
contains : Point2d units coordinates -> Circle2d units coordinates -> Bool
contains point circle =
    point |> Point2d.distanceFrom (centerPoint circle) |> Quantity.lessThanOrEqualTo (radius circle)


{-| Check if a circle intersects with a given bounding box. This function will
return true if the circle intersects the edges of the bounding box _or_ is fully
contained within the bounding box.

    boundingBox =
        BoundingBox2d.fromExtrema
            { minX = 2
            , maxX = 3
            , minY = 0
            , maxY = 2
            }

    circle =
        Circle2d.withRadius 3 Point2d.origin

    Circle2d.intersectsBoundingBox boundingBox circle
    --> True

-}
intersectsBoundingBox : BoundingBox2d -> Circle2d -> Bool
intersectsBoundingBox box circle =
    let
        boxMinX =
            BoundingBox2d.minX box

        boxMaxX =
            BoundingBox2d.maxX box

        boxMinY =
            BoundingBox2d.minY box

        boxMaxY =
            BoundingBox2d.maxY box

        circleRadius =
            radius circle

        ( circleX, circleY ) =
            Point2d.coordinates (centerPoint circle)

        deltaX =
            circleX - max boxMinX (min circleX boxMaxX)

        deltaY =
            circleY - max boxMinY (min circleY boxMaxY)
    in
    deltaX ^ 2 + deltaY ^ 2 <= circleRadius ^ 2


{-| Scale a circle about a given point by a given scale.
-}
scaleAbout : Point2d units coordinates -> Float -> Circle2d units coordinates -> Circle2d units coordinates
scaleAbout point scale (Types.Circle2d circle) =
    withRadius (Quantity.multiplyBy (abs scale) circle.radius)
        (Point2d.scaleAbout point scale circle.centerPoint)


{-| Rotate a circle around a given point by a given angle.
-}
rotateAround : Point2d units coordinates -> Angle -> Circle2d units coordinates -> Circle2d units coordinates
rotateAround point angle =
    let
        rotatePoint =
            Point2d.rotateAround point angle
    in
    \(Types.Circle2d circle) ->
        withRadius circle.radius (rotatePoint circle.centerPoint)


{-| Translate a circle by a given displacement.
-}
translateBy : Vector2d units coordinates -> Circle2d units coordinates -> Circle2d units coordinates
translateBy displacement (Types.Circle2d circle) =
    withRadius circle.radius
        (Point2d.translateBy displacement circle.centerPoint)


{-| Translate a circle in a given direction by a given distance.
-}
translateIn : Direction2d coordinates -> Quantity Float units -> Circle2d units coordinates -> Circle2d units coordinates
translateIn direction distance circle =
    translateBy (Vector2d.withLength distance direction) circle


{-| Mirror a circle across a given axis.
-}
mirrorAcross : Axis2d units coordinates -> Circle2d units coordinates -> Circle2d units coordinates
mirrorAcross axis (Types.Circle2d circle) =
    withRadius circle.radius (Point2d.mirrorAcross axis circle.centerPoint)


{-| Take a circle defined in global coordinates, and return it expressed in
local coordinates relative to a given reference frame.
-}
relativeTo : Frame2d units globalCoordinates { defines : localCoordinates } -> Circle2d units globalCoordinates -> Circle2d units localCoordinates
relativeTo frame (Types.Circle2d circle) =
    withRadius circle.radius (Point2d.relativeTo frame circle.centerPoint)


{-| Take a circle considered to be defined in local coordinates relative to a
given reference frame, and return that circle expressed in global coordinates.
-}
placeIn : Frame2d units globalCoordinates { defines : localCoordinates } -> Circle2d units localCoordinates -> Circle2d units globalCoordinates
placeIn frame (Types.Circle2d circle) =
    withRadius circle.radius (Point2d.placeIn frame circle.centerPoint)


{-| Get the minimal bounding box containing a given circle.

    Circle2d.boundingBox exampleCircle
    --> BoundingBox2d.fromExtrema
    -->     { minX = Length.meters -2
    -->     , maxX = Length.meters 4
    -->     , minY = Length.meters -1
    -->     , maxY = Length.meters 5
    -->     }

-}
boundingBox : Circle2d units coordinates -> BoundingBox2d units coordinates
boundingBox circle =
    BoundingBox2d.fromExtrema
        { minX = Point2d.xCoordinate (centerPoint circle) |> Quantity.minus (radius circle)
        , maxX = Point2d.xCoordinate (centerPoint circle) |> Quantity.plus (radius circle)
        , minY = Point2d.yCoordinate (centerPoint circle) |> Quantity.minus (radius circle)
        , maxY = Point2d.yCoordinate (centerPoint circle) |> Quantity.plus (radius circle)
        }<|MERGE_RESOLUTION|>--- conflicted
+++ resolved
@@ -12,12 +12,8 @@
     , withRadius, throughPoints, sweptAround
     , centerPoint, radius, diameter, area, circumference, boundingBox
     , toArc
-<<<<<<< HEAD
-    , contains
+    , contains, intersectsBoundingBox
     , at, at_
-=======
-    , contains, intersectsBoundingBox
->>>>>>> 1aaffba4
     , scaleAbout, rotateAround, translateBy, translateIn, mirrorAcross
     , relativeTo, placeIn
     )
@@ -309,20 +305,21 @@
 
     boundingBox =
         BoundingBox2d.fromExtrema
-            { minX = 2
-            , maxX = 3
-            , minY = 0
-            , maxY = 2
+            { minX = Length.meters 2
+            , maxX = Length.meters 3
+            , minY = Length.meters 0
+            , maxY = Length.meters 2
             }
 
     circle =
-        Circle2d.withRadius 3 Point2d.origin
+        Circle2d.withRadius (Length.meters 3)
+            Point2d.origin
 
     Circle2d.intersectsBoundingBox boundingBox circle
     --> True
 
 -}
-intersectsBoundingBox : BoundingBox2d -> Circle2d -> Bool
+intersectsBoundingBox : BoundingBox2d units coordinates -> Circle2d units coordinates -> Bool
 intersectsBoundingBox box circle =
     let
         boxMinX =
@@ -340,16 +337,28 @@
         circleRadius =
             radius circle
 
-        ( circleX, circleY ) =
-            Point2d.coordinates (centerPoint circle)
+        circleCenter =
+            centerPoint circle
+
+        circleX =
+            Point2d.xCoordinate circleCenter
+
+        circleY =
+            Point2d.yCoordinate circleCenter
 
         deltaX =
-            circleX - max boxMinX (min circleX boxMaxX)
+            circleX
+                |> Quantity.minus
+                    (Quantity.max boxMinX (Quantity.min circleX boxMaxX))
 
         deltaY =
-            circleY - max boxMinY (min circleY boxMaxY)
+            circleY
+                |> Quantity.minus
+                    (Quantity.max boxMinY (Quantity.min circleY boxMaxY))
     in
-    deltaX ^ 2 + deltaY ^ 2 <= circleRadius ^ 2
+    Quantity.squared deltaX
+        |> Quantity.plus (Quantity.squared deltaY)
+        |> Quantity.lessThanOrEqualTo (Quantity.squared circleRadius)
 
 
 {-| Scale a circle about a given point by a given scale.
